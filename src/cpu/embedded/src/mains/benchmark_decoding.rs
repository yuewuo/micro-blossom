use crate::binding::*;
use crate::defects_reader::*;
use crate::dual_driver::*;
use core::cell::UnsafeCell;
use include_bytes_plus::include_bytes;
use konst::{option, primitive::parse_usize, result::unwrap_ctx};
use micro_blossom_nostd::dual_driver_tracked::*;
use micro_blossom_nostd::dual_module_stackless::*;
use micro_blossom_nostd::instruction::*;
use micro_blossom_nostd::interface::*;
use micro_blossom_nostd::primal_module_embedded::*;
use micro_blossom_nostd::util::*;

/*
cp ../../../resources/syndromes/code_capacity_d3_p0.1.syndromes.defects ./embedded.defects
EMBEDDED_BLOSSOM_MAIN=benchmark_decoding  make aarch64
* simulation (in src/cpu/blossom)
EMBEDDED_BLOSSOM_MAIN=benchmark_decoding WITH_WAVEFORM=1 cargo run --release --bin embedded_simulator -- ../../../resources/syndromes/code_capacity_d3_p0.1.syndromes.json
* experiment (in this folder)
make -C ../../fpga/Xilinx/VMK180_Micro_Blossom clean
make -C ../../fpga/Xilinx/VMK180_Micro_Blossom CLOCK_FREQUENCY=50 DUAL_CONFIG_FILEPATH=$(pwd)/../../../resources/graphs/example_code_capacity_d3.json
make -C ../../fpga/Xilinx/VMK180_Micro_Blossom
make -C ../../fpga/Xilinx/VMK180_Micro_Blossom run_a72
*/

// guarantees decoding up to d=39
pub const MAX_NODE_NUM: usize = unwrap_ctx!(parse_usize(option::unwrap_or!(option_env!("MAX_NODE_NUM"), "65536")));

<<<<<<< HEAD
pub const DEFECTS: &'static [u32] = &include_bytes!("./embedded.defects" as u32le);
pub const MAX_CONFLICT_CHANNELS: usize = 8;
pub const MAX_ITERATION: usize = 65536;
=======
cfg_if::cfg_if! {
    if #[cfg(test)] {
        pub const DEFECTS: &'static [u32] = &include_bytes!("./embedded.defects" as u32le);
    } else {
        pub const DEFECTS: &'static [u32] = &[u32::MAX];
    }
}
>>>>>>> 97bd1704

static mut PRIMAL_MODULE: UnsafeCell<PrimalModuleEmbedded<MAX_NODE_NUM>> = UnsafeCell::new(PrimalModuleEmbedded::new());

pub fn main() {
    // obtain hardware information
    let hardware_info = unsafe { extern_c::get_hardware_info() };
    assert!(hardware_info.conflict_channels as usize <= MAX_CONFLICT_CHANNELS);
    assert!(hardware_info.conflict_channels >= 1);

    // create primal and dual modules
    let context_id = 0;
    let primal_module = unsafe { PRIMAL_MODULE.get().as_mut().unwrap() };
    let mut dual_module: DualModuleStackless<DualDriverTracked<DualDriver<MAX_CONFLICT_CHANNELS>, MAX_NODE_NUM>> =
        DualModuleStackless::new(DualDriverTracked::new(DualDriver::new(
            hardware_info.conflict_channels,
            context_id,
        )));
    let mut defects_reader = DefectsReader::new(DEFECTS);

    while let Some(defects) = defects_reader.next() {
        // reset and load defects
        primal_module.reset();
        dual_module.reset();
        for (node_index, &vertex_index) in defects.iter().enumerate() {
            dual_module.add_defect(ni!(vertex_index), ni!(node_index));
        }
        // start timer
        let start = unsafe { extern_c::get_native_time() };
        let (mut obstacle, _) = dual_module.find_obstacle();
        let mut iteration = 0;
        while !obstacle.is_none() && iteration < MAX_ITERATION {
            iteration += 1;
            println!("obstacle: {obstacle:?}");
            debug_assert!(
                obstacle.is_obstacle(),
                "dual module should spontaneously process all finite growth"
            );
            primal_module.resolve(&mut dual_module, obstacle);
            (obstacle, _) = dual_module.find_obstacle();
        }
        if iteration == MAX_ITERATION {
            println!("[error] max iteration reached, check for infinite loop");
            panic!()
        }
        let end = unsafe { extern_c::get_native_time() };
        let diff = unsafe { extern_c::diff_native_time(start, end) } as f64;
        println!("[{}] time: {diff}", defects_reader.count);
    }
}<|MERGE_RESOLUTION|>--- conflicted
+++ resolved
@@ -26,11 +26,6 @@
 // guarantees decoding up to d=39
 pub const MAX_NODE_NUM: usize = unwrap_ctx!(parse_usize(option::unwrap_or!(option_env!("MAX_NODE_NUM"), "65536")));
 
-<<<<<<< HEAD
-pub const DEFECTS: &'static [u32] = &include_bytes!("./embedded.defects" as u32le);
-pub const MAX_CONFLICT_CHANNELS: usize = 8;
-pub const MAX_ITERATION: usize = 65536;
-=======
 cfg_if::cfg_if! {
     if #[cfg(test)] {
         pub const DEFECTS: &'static [u32] = &include_bytes!("./embedded.defects" as u32le);
@@ -38,7 +33,9 @@
         pub const DEFECTS: &'static [u32] = &[u32::MAX];
     }
 }
->>>>>>> 97bd1704
+
+pub const MAX_CONFLICT_CHANNELS: usize = 8;
+pub const MAX_ITERATION: usize = 65536;
 
 static mut PRIMAL_MODULE: UnsafeCell<PrimalModuleEmbedded<MAX_NODE_NUM>> = UnsafeCell::new(PrimalModuleEmbedded::new());
 
